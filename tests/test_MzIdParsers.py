--- conflicted
+++ resolved
@@ -1985,10 +1985,6 @@
         assert results[0].error_type is None
         assert results[0].upload_warnings == []
         assert not results[0].deleted
-<<<<<<< HEAD
-=======
-        # assert results[0].ident_file_size == 119537
->>>>>>> 2fcba8de
 
     engine.dispose()
 
