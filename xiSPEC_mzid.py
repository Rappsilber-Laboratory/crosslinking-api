--- conflicted
+++ resolved
@@ -580,11 +580,7 @@
                  pep_info['ions'],
                  pep_info["cross-linker modMass"],
                  rank,
-<<<<<<< HEAD
-                 #float(pep_info['scores'].values()[0]),
-=======
                  score,
->>>>>>> 4fe3a7c6
                  json.dumps(pep_info['scores']),
                  isDecoy,
                  protein1,
