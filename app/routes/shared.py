import os
import re
from configparser import ConfigParser

import psycopg2

<<<<<<< HEAD
logging.config.fileConfig('logging.ini')
logger = logging.getLogger(__name__)


async def get_most_recent_upload_ids(pxid, file=None):
=======
def get_most_recent_upload_ids(pxid, file=None):
>>>>>>> ccf40ecc
    """
    Get the most recent upload ids for a project/file.

    :param pxid: identifier of a project,
        for ProteomeXchange projects this is the PXD****** accession
    :param file: name of the file
    :return: upload ids
    """

    conn = None
    upload_ids = None
    try:
        # connect to the PostgreSQL server
        # logger.info('Connecting to the PostgreSQL database...')
        conn = get_db_connection()
        cur = conn.cursor()
        if file:
            filename_clean = re.sub(r'[^0-9a-zA-Z-]+', '-', file)
            query = """SELECT id FROM upload 
                    WHERE project_id = %s AND identification_file_name_clean = %s 
                    ORDER BY upload_time DESC LIMIT 1;"""
            # logger.debug(sql)
            cur.execute(query, [pxid, filename_clean])

            upload_ids = [cur.fetchone()[0]]
            if upload_ids is None:
                return None  # jsonify({"error": "No data found"}), 404
            # logger.info("finished")
            # close the communication with the PostgreSQL
            cur.close()
        else:
            query = """SELECT u.id
                        FROM upload u
                        where u.upload_time = 
                            (select max(upload_time) from upload 
                            where project_id = u.project_id 
                            and identification_file_name = u.identification_file_name )
                        and u.project_id = %s;"""
            # logger.debug(sql)
            cur.execute(query, [pxid])
            upload_ids = cur.fetchall()
            if upload_ids is None:
                return None  # jsonify({"error": "No data found"}), 404
            # logger.info("finished")
            # close the communication with the PostgreSQL
            cur.close()

    except (Exception, psycopg2.DatabaseError) as e:
        print(e)
    finally:
        if conn is not None:
            conn.close()
            print('Database connection closed.')

    return upload_ids


def get_db_connection():
    config = os.environ.get('DB_CONFIG', 'database.ini')

    # https://www.postgresqltutorial.com/postgresql-python/connect/
    def parse_database_info(filename, section='postgresql'):
        # create a parser
        parser = ConfigParser()
        # read config file
        parser.read(filename)

        # get section, default to postgresql
        db = {}
        if parser.has_section(section):
            params = parser.items(section)
            for param in params:
                db[param[0]] = param[1]
        else:
            raise Exception('Section {0} not found in the {1} file'.format(section, filename))

        return db

    # read connection information
    db_info = parse_database_info(config)
    # logger.debug('Getting DB connection...')
    conn = psycopg2.connect(**db_info)
    return conn<|MERGE_RESOLUTION|>--- conflicted
+++ resolved
@@ -4,15 +4,8 @@
 
 import psycopg2
 
-<<<<<<< HEAD
-logging.config.fileConfig('logging.ini')
-logger = logging.getLogger(__name__)
+async def get_most_recent_upload_ids(pxid, file=None):
 
-
-async def get_most_recent_upload_ids(pxid, file=None):
-=======
-def get_most_recent_upload_ids(pxid, file=None):
->>>>>>> ccf40ecc
     """
     Get the most recent upload ids for a project/file.
 
