--- conflicted
+++ resolved
@@ -1,12 +1,9 @@
 import json
 
 import psycopg2
-<<<<<<< HEAD
-from fastapi import APIRouter, Depends, Response
+from fastapi import APIRouter, Depends, Path, Response
 import orjson
-=======
-from fastapi import APIRouter, Depends, Path
->>>>>>> d1681bed
+from fastapi import APIRouter, Depends
 from psycopg2.extras import RealDictCursor
 import logging
 from sqlalchemy import text
