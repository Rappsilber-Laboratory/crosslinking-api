--- conflicted
+++ resolved
@@ -36,7 +36,7 @@
         :param origin: ftp dir of pride project
         """
 
-        # self.upload_id = 0
+        self.upload_id = 0
         if mzId_path.endswith('.gz') or mzId_path.endswith('.zip'):
             self.mzId_path = MzIdParser.extract_mzid(mzId_path)
         else:
@@ -171,22 +171,16 @@
         # ToDo: more gracefully handle missing files
         self.init_peak_list_readers()
 
-<<<<<<< HEAD
-        self.upload_info()
-=======
         meta_data = [self.upload_id, "", "", ""]
         self.db.write_meta_data(meta_data, self.cur, self.con)
 
         #self.upload_info()
->>>>>>> 87a7de42
         self.parse_db_sequences()
         self.parse_peptides()
         self.parse_peptide_evidences()
         self.map_spectra_data_to_protocol()
         self.main_loop()
 
-<<<<<<< HEAD
-=======
         meta_data = [self.upload_id, -1, -1, -1, self.contains_crosslinks]
         self.db.write_meta_data(meta_data, self.cur, self.con)
 
@@ -197,7 +191,6 @@
         # self.db.fill_in_missing_scores(self.cur, self.con)
         # self.logger.info('fill in missing scores - done. Time: ' + str(round(time() - score_fill_start_time, 2)) + " sec")
 
->>>>>>> 87a7de42
         self.logger.info('all done! Total time: ' + str(round(time() - start_time, 2)) + " sec")
 
     def get_ion_types_mzid(self, sid_item):
@@ -515,8 +508,7 @@
 
             # data.append(peptide["PeptideSequence"])  # PeptideSequence, required child elem
             data = [
-                peptide['id'],
-                # peptide_index,      # debug use mzid peptide['id'],
+                peptide_index,      # debug use mzid peptide['id'],
                 peptide_seq_with_mods,
                 link_site,
                 crosslinker_modmass,
@@ -594,15 +586,13 @@
                 is_decoy = peptide_evidence["isDecoy"]   # isDecoy att, optional
 
             # cc hack
-            if is_decoy == True:
-                is_decoy = 1
-            else:
-                is_decoy = 0
+            #if is_decoy == True:
+            #    is_decoy = 1
+            #else:
+            #    is_decoy = 0
 
             peptide_ref = self.peptide_id_lookup[peptide_evidence["peptide_ref"]]
-            peptide_ref = peptide_evidence["peptide_ref"]     # debug use mzid peptide['id'],
-            if peptide_ref is None:
-                raise MzIdParseException('Missing peptide_ref?: %s' % peptide_evidence["peptide_ref"])
+            # peptide_ref = peptide_evidence["peptide_ref"]     # debug use mzid peptide['id'],
 
             data = [
                 peptide_ref,       #' peptide_ref',
@@ -878,7 +868,7 @@
                          self.cur, self.con,
                          )
 
-        self.random_id = self.db.get_random_id(self.upload_id, self.cur, self.con)
+        #self.random_id = self.db.get_random_id(self.upload_id, self.cur, self.con)
 
         self.logger.info(
             'getting upload info - done. Time: ' + str(round(time() - upload_info_start_time, 2)) + " sec")
