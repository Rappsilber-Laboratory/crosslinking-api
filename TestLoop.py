--- conflicted
+++ resolved
@@ -10,16 +10,10 @@
 import time
 import ntpath
 
-<<<<<<< HEAD
-from xiUI_mzid import MzIdParser
-from xiSPEC_peakList import PeakListReader
-from xiUI_mzid import NumpyEncoder
-import xiUI_pg as db
-=======
+from PeakListParser import PeakListParser
 from MzIdParser import MzIdParser
 from MzIdParser import NumpyEncoder
 import PostgreSQL as db
->>>>>>> 3f6ed67a
 
 
 class TestLoop:
@@ -162,7 +156,7 @@
                     raise e
                 ftp.close()
                 peak_file = ntpath.basename(
-                    PeakListReader.extract_gz(self.temp_dir + '/' + peak_file + '.gz')[0])
+                    PeakListParser.extract_gz(self.temp_dir + '/' + peak_file + '.gz')[0])
             ftp.close()
 
             try:
