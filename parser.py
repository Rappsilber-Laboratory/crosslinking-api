--- conflicted
+++ resolved
@@ -61,21 +61,20 @@
         dev = True
         logFile = "log/parser_%s.log" % int(time())
 
-    try:
-        os.remove(logFile)
-    except OSError:
-        pass
-    os.fdopen(os.open(logFile, os.O_WRONLY | os.O_CREAT, 0o777), 'w').close()
-
-<<<<<<< HEAD
-    # create logger
-=======
-    #create logger
->>>>>>> 67874c68
-    logging.basicConfig(filename=logFile, level=logging.DEBUG,
-                        format='%(asctime)s %(levelname)s %(name)s %(message)s')
-    # logging.basicConfig(level=logging.DEBUG,
-    #                     format='%(asctime)s %(levelname)s %(name)s %(message)s')
+    if dev:
+        logging.basicConfig(level=logging.DEBUG,
+                            format='%(asctime)s %(levelname)s %(name)s %(message)s')
+    else:
+        try:
+            os.remove(logFile)
+        except OSError:
+            pass
+        os.fdopen(os.open(logFile, os.O_WRONLY | os.O_CREAT, 0o777), 'w').close()
+
+        # create logger
+        logging.basicConfig(filename=logFile, level=logging.DEBUG,
+                            format='%(asctime)s %(levelname)s %(name)s %(message)s')
+
     logger = logging.getLogger(__name__)
 
 except Exception as e:
@@ -122,8 +121,8 @@
         # HSA-BS3 dataset
         # identifications_file = baseDir + "/cross-link/xiFDR/E171207_15_Lumos_AB_DE_160_VI186_B1_xiFDR_1.0.23.48/E171207_15_Lumos_AB_DE_160_VI186_B1.mzid"
         # peakList_file = baseDir + "/cross-link/xiFDR/E171207_15_Lumos_AB_DE_160_VI186_B1_xiFDR_1.0.23.48/E171207_15_Lumos_AB_DE_160_VI186_B1.mzML"
-        identifications_file = baseDir + "/cross-link/HSA/test_HSA_PSM_xiFDR1.1.26.58.csv"
-        peakList_file = baseDir + "/cross-link/HSA/E180510_02_Orbi2_TD_IN_160_HSA_10kDa_10p.mzML"
+        identifications_file = "/home/col/HSA/test_HSA_PSM_xiFDR1.1.26.58.csv"
+        peakList_file = "/home/col/HSA/E180510_02_Orbi2_TD_IN_160_HSA_10kDa_10p.zip"
 
         # # large mzid dataset
         # identifications_file = baseDir + "linear/Tmuris_exo/Tmuris_exosomes1.mzid"
@@ -240,12 +239,13 @@
     # check for peak list zip file
     # peakList_fileName = ntpath.basename(peakList_file)
     # if re.search(".*\.(zip)$", peakList_fileName):
+    peak_list_folder = upload_folder
     if peakList_file.endswith('.zip'):
         try:
             unzipStartTime = time()
             logger.info('unzipping start')
             # peakList_fileList = peakListParser.PeakListParser.unzip_peak_lists(peakList_file)
-            upload_folder = PeakListParser.PeakListParser.unzip_peak_lists(peakList_file)
+            peak_list_folder = PeakListParser.PeakListParser.unzip_peak_lists(peakList_file)
             logger.info('unzipping done. Time: ' + str(round(time() - unzipStartTime, 2)) + " sec")
         except IOError as e:
             logger.error(e.args[0])
@@ -271,12 +271,12 @@
     if re.match(".*\.mzid(\.gz)?$", identifications_fileName):
         logger.info('parsing mzid start')
         identifications_fileType = 'mzid'
-        id_parser = MzIdParser.MzIdParser(identifications_file, upload_folder, user_id, db, logger)
+        id_parser = MzIdParser.MzIdParser(identifications_file, upload_folder, peak_list_folder, user_id, db, logger)
 
     elif identifications_fileName.endswith('.csv'):
         logger.info('parsing csv start')
         identifications_fileType = 'csv'
-        id_parser = CsvParser.xiSPEC_CsvParser(identifications_file, upload_folder, user_id, db, logger, dbName)
+        id_parser = CsvParser.xiSPEC_CsvParser(identifications_file, upload_folder, peak_list_folder, user_id, db, logger, dbName)
 
         # mgfReader = py_mgf.read(peak_list_file)
         # peakListArr = [pl for pl in mgfReader]
