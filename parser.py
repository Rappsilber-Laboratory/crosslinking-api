import json
import sys
import os
import shutil
import logging
import ntpath
from zipfile import BadZipfile
from time import time
import re
import getopt

try:
    opts, args = getopt.getopt(sys.argv[1:], "f", [])
except getopt.GetoptError:
    # print 'test.py -i <inputfile> -o <outputfile>'
    sys.exit(2)

try:
    # set working directory
    try:
        abspath = os.path.abspath(__file__)
        dname = os.path.dirname(abspath)
        os.chdir(dname)
    except NameError:
        dname = ''

    # import local files
    import xiSPEC_mzid as mzidParser
    import xiSPEC_csv as csvParser
    from xiSPEC_peakList import unzip_peak_lists

    # logging
    try:
        dev = False
        logFile = dname + "/log/%s_%s.log" % (args[2], int(time()))

    except IndexError:
        dev = True
        logFile = "log/parser_%s.log" % int(time())

    try:
        os.remove(logFile)
    except OSError:
        pass
    os.fdopen(os.open(logFile, os.O_WRONLY | os.O_CREAT, 0o777), 'w').close()

    # create logger
    logging.basicConfig(level=logging.DEBUG,
                        format='%(asctime)s %(levelname)s %(name)s %(message)s')
    logger = logging.getLogger(__name__)

except Exception as e:
    print (e)
    sys.exit(1)

try:
    if args[3] == "pg":
        import xiUI_pg as db
    else:
        import xiSPEC_sqlite as db
except IndexError:
    import xiSPEC_sqlite as db

# paths and file names
try:

    unimodPath = 'obo/unimod.obo'

    # development testfiles
    if dev:
        baseDir = "/media/data/work/xiSPEC_test_files/"
        # identifications_file = baseDir + 'OpenxQuest_example_added_annotations.mzid'
        # peakList_file = baseDir + "centroid_B170808_08_Lumos_LK_IN_90_HSA-DSSO-Sample_Xlink-CID-EThcD.mzML"
        # peakList_file = baseDir + "B170918_12_Lumos_LK_IN_90_HSA-DSSO-HCD_Rep1.mgf"

        # identifications_file = "/media/data/work/xiSPEC_test_files/SL/02_wogroups.mzid"
        # peakList_file = "/media/data/work/xiSPEC_test_files/SL/mscon_PF_20_100_0_B160803_02_new.mgf"

        # # mzid has duplicate ids!!! - fixed now with non-flat index
        # identifications_file = "/media/data/work/xiSPEC_test_files/PXD006767/MTases_Trypsin_ETD_search.mzid"
        # peakList_file = "/media/data/work/xiSPEC_test_files/PXD006767/PXD006767.zip"

        # small mzid dataset
<<<<<<< HEAD
        # identifications_file = baseDir + "xiSPEC/DSSO_B170808_08_Lumos_LK_IN_90_HSA-DSSO-Sample_Xlink-CID-EThcD_CID-only.mzid"
        # peakList_file = baseDir + "xiSPEC/centroid_B170808_08_Lumos_LK_IN_90_HSA-DSSO-Sample_Xlink-CID-EThcD.mzML"
=======
        identifications_file = baseDir + "DSSO_B170808_08_Lumos_LK_IN_90_HSA-DSSO-Sample_Xlink-CID-EThcD_CID-only.mzid"
        peakList_file = baseDir + "centroid_B170808_08_Lumos_LK_IN_90_HSA-DSSO-Sample_Xlink-CID-EThcD.mzML"
>>>>>>> a7895aba

        # large mzid dataset
        identifications_file = baseDir + "test/Tmuris_exosomes1.mzid"
        peakList_file = baseDir + "test/20171027_DDA_JC1.zip"

        #csv file
        # identifications_file = baseDir + "example.csv"

        dbName = 'test.db'

    else:
        if '-f' in [o[0] for o in opts]:
            import ftplib

            upload_folder = "../uploads/%s/" % int(time())
            try:
                os.stat(upload_folder)
            except:
                os.mkdir(upload_folder)

            id_file_path = "/".join(args[0].split("/")[3:-1])
            id_file_path = "/%s/" % id_file_path
            id_file_name = args[0].split("/")[-1]
            identifications_file = upload_folder + id_file_name

            pl_file_path = "/".join(args[1].split("/")[3:-1])
            pl_file_path = "/%s/" % pl_file_path
            pl_file_name = args[1].split("/")[-1]
            peakList_file = upload_folder + pl_file_name

            ftp = ftplib.FTP('ftp.pride.ebi.ac.uk')
            ftp.login()
            ftp.cwd(id_file_path)
            ftp.retrbinary("RETR " + id_file_name, open(identifications_file, 'wb').write)
            ftp.cwd(pl_file_path)
            ftp.retrbinary("RETR " + pl_file_name, open(peakList_file, 'wb').write)
            ftp.quit()
        else:

            identifications_file = args[0]
            peakList_file = args[1]
            upload_folder = "../uploads/" + args[2]

        dbfolder = "dbs/tmp/"
        try:
            os.stat(dbfolder)
        except:
            os.mkdir(dbfolder)
        dbName = dbfolder + args[2] + '.db'
except Exception as e:
    logger.error(e.args[0])
    print(e)
    sys.exit(1)

# connect to DB
try:
    con = db.connect(dbName)
    cur = con.cursor()

except db.DBException as e:
    logger.error(e)
    print(e)
    sys.exit(1)

# create Database tables
try:
    db.create_tables(cur, con)
except db.DBException as e:
    logger.error(e)
    print(e)
    sys.exit(1)


returnJSON = {
    "response": "",
    "modifications": [],
    "errors": [],
    "warnings": []
}

# parsing
startTime = time()
try:
    # check for peak list zip file
    peakList_fileName = ntpath.basename(peakList_file)
    if re.search(".*\.(gz|zip)$", peakList_fileName):
        try:
            unzipStartTime = time()
            logger.info('unzipping start')
            peakList_fileList = unzip_peak_lists(peakList_file)
            logger.info('unzipping done. Time: ' + str(round(time() - unzipStartTime, 2)) + " sec")
        except IOError as e:
            logger.error(e.args[0])
            returnJSON['errors'].append({
                "type": "zipParseError",
                "message": e.args[0],
            })
            print(json.dumps(returnJSON))
            sys.exit(1)
        except BadZipfile as e:
            logger.error(e.args[0])
            returnJSON['errors'].append({
                "type": "zipParseError",
                "message": "Looks something went wrong with the upload! Try uploading again.\n",
            })
            print(json.dumps(returnJSON))
            sys.exit(1)

    else:
        peakList_fileList = [peakList_file]

    # Identification File
    identifications_fileName = ntpath.basename(identifications_file)
    if re.match(".*\.mzid(\.gz)?$", identifications_fileName):
        logger.info('parsing mzid start')
        identifications_fileType = 'mzid'
        returnJSON = mzidParser.parse(identifications_file, peakList_fileList, unimodPath, cur,  con, logger)

    elif identifications_fileName.endswith('.csv'):
        logger.info('parsing csv start')
        identifications_fileType = 'csv'
        returnJSON = csvParser.parse(identifications_file, peakList_fileList, cur, con, logger)
        # mgfReader = py_mgf.read(peak_list_file)
        # peakListArr = [pl for pl in mgfReader]

    # delete uploaded files after they have been parsed
    if not dev:
        logger.info('deleting uploaded files')
        shutil.rmtree(upload_folder)

except Exception as e:
    logger.exception(e)
    returnJSON['errors'].append(
        {"type": "Error", "message": e.args[0]})


if len(returnJSON["errors"]) > 0 or len(returnJSON["errors"]) > 0:
    returnJSON['response'] = "%i warning(s) and %i error(s) occurred!" % (len(returnJSON['warnings']), len(returnJSON['errors']))
    for warn in returnJSON['warnings']:
        logger.error(warn)
    for err in returnJSON['errors']:
        logger.error(err)
    returnJSON["log"] = logFile.split('/')[-1]

else:
    returnJSON['response'] = "No errors, smooth sailing!"

if len(returnJSON["errors"]) > 100:
    returnJSON["errors"] = returnJSON["errors"][:100]

print(json.dumps(returnJSON))

if con:
    con.close()
logger.info('all done! Total time: ' + str(round(time() - startTime, 2)) + " sec")<|MERGE_RESOLUTION|>--- conflicted
+++ resolved
@@ -81,17 +81,12 @@
         # peakList_file = "/media/data/work/xiSPEC_test_files/PXD006767/PXD006767.zip"
 
         # small mzid dataset
-<<<<<<< HEAD
-        # identifications_file = baseDir + "xiSPEC/DSSO_B170808_08_Lumos_LK_IN_90_HSA-DSSO-Sample_Xlink-CID-EThcD_CID-only.mzid"
-        # peakList_file = baseDir + "xiSPEC/centroid_B170808_08_Lumos_LK_IN_90_HSA-DSSO-Sample_Xlink-CID-EThcD.mzML"
-=======
         identifications_file = baseDir + "DSSO_B170808_08_Lumos_LK_IN_90_HSA-DSSO-Sample_Xlink-CID-EThcD_CID-only.mzid"
         peakList_file = baseDir + "centroid_B170808_08_Lumos_LK_IN_90_HSA-DSSO-Sample_Xlink-CID-EThcD.mzML"
->>>>>>> a7895aba
 
         # large mzid dataset
-        identifications_file = baseDir + "test/Tmuris_exosomes1.mzid"
-        peakList_file = baseDir + "test/20171027_DDA_JC1.zip"
+        # identifications_file = baseDir + "Tmuris_exo/Tmuris_exosomes1.mzid"
+        # peakList_file = baseDir + "Tmuris_exo/20171027_DDA_JC1.zip"
 
         #csv file
         # identifications_file = baseDir + "example.csv"
