--- conflicted
+++ resolved
@@ -752,17 +752,8 @@
             'identification_file_name_clean': re.sub(r'[^0-9a-zA-Z-]+', '-', filename)
         }
         # self.writer.write_data('Upload', upload_data)
-<<<<<<< HEAD
-        table = Table('upload', self.writer.meta, autoload_with=self.writer.engine, quote=False)
-        with self.writer.engine.connect() as conn:
-            statement = table.insert().values(upload_data).returning(table.columns[0])  # RETURNING id AS upload_id
-            result = conn.execute(statement)
-            conn.commit()
-            self.writer.upload_id = result.fetchall()[0][0]
-            conn.close()
-=======
         try:
-            table = SATable('upload', self.writer.meta, autoload_with=self.writer.engine, quote=False)
+            table = Table('upload', self.writer.meta, autoload_with=self.writer.engine, quote=False)
             with self.writer.engine.connect() as conn:
                 statement = table.insert().values(upload_data).returning(table.columns[0])  # RETURNING id AS upload_id
                 result = conn.execute(statement)
@@ -771,7 +762,6 @@
                 conn.close()
         except SQLAlchemyError as e:
             print(f"Error during database insert: {e}")
->>>>>>> 2adacfb7
 
     def write_other_info(self):
         """Write remaining information into Upload table."""
